--- conflicted
+++ resolved
@@ -5,18 +5,16 @@
 The format is based on [Keep a Changelog](https://keepachangelog.com/en/1.0.0/),
 and this project adheres to [Semantic Versioning](https://semver.org/spec/v2.0.0.html).
 
-<<<<<<< HEAD
 ## 1.2.0
 
-- Now requires at least ruby 3.2
+### Changed
+
+- Now requires at least ruby 3.1
 - uses CGI.escapeURIComponent for somewhat improved performance https://github.com/jrochkind/faster_s3_url/pull/8
-=======
-## [Unreleased]
 
 ### Added
 
 - Add `session_token` option to `Builder` from [@BenKanouse](https://github.com/BenKanouse) https://github.com/jrochkind/faster_s3_url/pull/12
->>>>>>> 58635d7c
 
 ## 1.1.0
 
